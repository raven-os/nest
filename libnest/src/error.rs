--- conflicted
+++ resolved
@@ -1,8 +1,4 @@
-<<<<<<< HEAD
-//! Types and enum for error handling, using [`failure`].
-=======
-//! Types and enum for error handling, using [`failure`][1]
->>>>>>> 5cce746c
+//! Types and enum for error handling, using [`failure`][1].
 //!
 //! [1]: https://docs.rs/failure/0.1.1/failure/
 
@@ -166,21 +162,17 @@
     }
 }
 
-<<<<<<< HEAD
 /// Kind of errors that may occur when installing a package.
-#[derive(Clone, PartialEq, Debug, Fail)]
-=======
-/// Kind of errors that may occure when installing a package
 #[derive(Debug, Fail)]
->>>>>>> 5cce746c
+
 pub enum InstallErrorKind {
     /// One of the installed file already exists on the targeted system.
     #[fail(display = "{} already exists", _0)]
     FileAlreadyExists(String),
-    /// The destination directory isn't valid (either doesn't not exist or is not a directory)
+    /// The destination directory isn't valid (either does not exist or is not a directory).
     #[fail(display = "\"{}\" either does not exist or is not a directory", _0)]
     DestFolderError(String),
-    /// The package is already installed
+    /// The package is already installed.
     #[fail(display = "the package is already installed")]
     PackageAlreadyInstalled,
 }
@@ -221,18 +213,18 @@
     }
 }
 
-/// The kind of a [`ConfigLoadError`][1]
+/// The kind of a [`ConfigLoadError`][1].
 ///
 /// [1]: struct.ConfigLoadError.html
 // XXX The display implementation for this enum members aren't used. Instead, QueryError implements a long, nice and complete error message.
 #[derive(Debug, Fail)]
 pub enum ConfigLoadErrorKind {
-    /// The error is caused by an invalid config file that couldn't be deserialized
+    /// The error is caused by an invalid config file that couldn't be deserialized.
     #[fail(display = "couldn't deserialize {}", _0)]
     Deserialize(String, #[cause] toml::de::Error),
 }
 
-/// Errors that may occure when querying manifests
+/// Errors that may occur when querying manifests.
 #[derive(Debug)]
 pub struct ConfigLoadError {
     inner: Context<ConfigLoadErrorKind>,
