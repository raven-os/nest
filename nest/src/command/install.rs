--- conflicted
+++ resolved
@@ -3,51 +3,11 @@
 use clap::ArgMatches;
 use failure::Error;
 
-<<<<<<< HEAD
 use libnest::config::Config;
 use libnest::package::PackageRequirement;
 use libnest::transaction::Orchestrator;
 
 use command;
-=======
-/// Installs the given package.
-///
-/// This function will draw a progress bar on the user's output.
-/// It will return `Ok` if the install succeeds, or `Err` otherwise.
-pub fn install_package(
-    config: &Config,
-    sys: &System,
-    progress: &Progress,
-    target: &Package,
-) -> Result<(), Error> {
-    let mut old_state = InstallState::Waiting;
-    let mut pb = ProgressBar::new(old_state.to_string());
-    pb.set_target(format!(
-        "({}) {}",
-        progress,
-        target.manifest().metadata().name()
-    ));
-
-    let res = sys
-        .installer(config, &target.data_path(config), &target)
-        .perform(|state, progression| {
-            // Update the action only when it's significant
-            if old_state != state {
-                pb.set_action(state.to_string());
-                old_state = state;
-            }
-            if let Some((cur, max)) = progression {
-                pb.set_max(max);
-                pb.update(cur);
-            } else {
-                pb.set_max(0);
-                pb.update(0);
-            }
-        });
-    pb.finish(&res);
-    res
-}
->>>>>>> 6c6c47c4
 
 /// Installs all the given packages.
 ///
@@ -55,7 +15,6 @@
 /// download the packages, ensure the installation will not break anything nor delete any file
 /// and then install the package.
 pub fn install(config: &Config, matches: &ArgMatches) -> Result<(), Error> {
-<<<<<<< HEAD
     // Add arguments as requirements of the root node.
 
     let mut graph = config.depgraph()?;
@@ -66,16 +25,6 @@
             let requirement = PackageRequirement::parse(target)?;
             graph.add_package(config, root, &requirement)?;
         }
-=======
-    // Retrieve targets
-    let targets = query::packages(config, &matches.values_of_lossy("PACKAGE").unwrap())?;
-    let mut progress = Progress::new(targets.len());
-
-    // targeted system
-    let mut sys = System::current();
-    if let Some(path) = matches.value_of("install-dir") {
-        *sys.install_path_mut() = PathBuf::from(path);
->>>>>>> 6c6c47c4
     }
 
     let transactions = original_graph - graph.clone();
