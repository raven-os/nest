--- conflicted
+++ resolved
@@ -18,73 +18,15 @@
     }};
 }
 
-<<<<<<< HEAD
 /// Errors that may occure when manipulating repositories.
-=======
-/// The kind of a [`RepositoryError`][1].
-///
-/// [1]: html.struct.RepositoryError
->>>>>>> 6c6c47c4
 #[derive(Copy, Clone, Eq, PartialEq, Debug, Fail)]
 pub enum RepositoryError {
     #[fail(display = "all mirrors are down")]
     AllMirrorDown,
 }
 
-<<<<<<< HEAD
 /// Errors that may occure when querying manifests
 // XXX: The display implementation for this enum members aren't used. Instead, QueryError implements a long, nice and complete error message.
-=======
-/// Errors that may occur when manipulating repositories.
-#[derive(Debug)]
-pub struct RepositoryError {
-    inner: Context<RepositoryErrorKind>,
-}
-
-impl RepositoryError {
-    /// Returns a [`RepositoryErrorKind`][1] the reason why this error was thrown.
-    ///
-    /// [1]: html.enum.RepositoryErrorKind
-    pub fn kind(&self) -> RepositoryErrorKind {
-        *self.inner.get_context()
-    }
-}
-
-impl Fail for RepositoryError {
-    fn cause(&self) -> Option<&Fail> {
-        self.inner.cause()
-    }
-
-    fn backtrace(&self) -> Option<&Backtrace> {
-        self.inner.backtrace()
-    }
-}
-
-impl Display for RepositoryError {
-    fn fmt(&self, f: &mut Formatter) -> fmt::Result {
-        Display::fmt(&self.inner, f)
-    }
-}
-
-impl From<RepositoryErrorKind> for RepositoryError {
-    fn from(kind: RepositoryErrorKind) -> RepositoryError {
-        RepositoryError {
-            inner: Context::new(kind),
-        }
-    }
-}
-
-impl From<Context<RepositoryErrorKind>> for RepositoryError {
-    fn from(inner: Context<RepositoryErrorKind>) -> RepositoryError {
-        RepositoryError { inner }
-    }
-}
-
-/// The kind of a [`QueryError`][1].
-///
-/// [1]: html.struct.QueryError
-// XXX The display implementation for this enum members isn't used. Instead, QueryError implements a long, nice and complete error message.
->>>>>>> 6c6c47c4
 #[derive(Clone, Eq, PartialEq, Debug, Fail)]
 pub enum QueryError {
     #[fail(display = "couldn't find a package with name \"{}\"", _0)]
@@ -95,13 +37,8 @@
     InvalidPackageName(String),
 }
 
-<<<<<<< HEAD
 impl QueryError {
     /// Returns an advice (for the end-user) to help him understand a failed query
-=======
-impl QueryErrorKind {
-    /// Returns an advice (for the end-user) to help them understand a failed query.
->>>>>>> 6c6c47c4
     ///
     /// The returned advices may be on multiple lines, start with an uppercase
     /// letter and end with a dot followed by a '\n'.
@@ -121,47 +58,7 @@
                 }
                 s
             }
-<<<<<<< HEAD
             QueryError::InvalidPackageName(_) => String::new(),
-=======
-            QueryErrorKind::InvalidPackageName(_) => String::new(),
-        }
-    }
-}
-
-/// Errors that may occur when querying manifests.
-#[derive(Debug)]
-pub struct QueryError {
-    inner: Context<QueryErrorKind>,
-}
-
-impl QueryError {
-    pub fn kind(&self) -> &QueryErrorKind {
-        self.inner.get_context()
-    }
-}
-
-impl Fail for QueryError {
-    fn cause(&self) -> Option<&Fail> {
-        self.inner.cause()
-    }
-
-    fn backtrace(&self) -> Option<&Backtrace> {
-        self.inner.backtrace()
-    }
-}
-
-impl Display for QueryError {
-    fn fmt(&self, f: &mut Formatter) -> fmt::Result {
-        Display::fmt(&self.inner, f)
-    }
-}
-
-impl From<QueryErrorKind> for QueryError {
-    fn from(kind: QueryErrorKind) -> QueryError {
-        QueryError {
-            inner: Context::new(kind),
->>>>>>> 6c6c47c4
         }
     }
 }